--- conflicted
+++ resolved
@@ -22,12 +22,7 @@
     load_model_and_optimizer,
     load_scheduler,
     save_metadata,
-<<<<<<< HEAD
-    save_model,
-    save_optimizer,
-=======
     save_model_and_optimizer,
->>>>>>> ce1eaa30
     save_peft_adapter,
     save_scheduler,
 )
@@ -60,12 +55,6 @@
 
     """
 
-<<<<<<< HEAD
-    peft_method: str | None = None
-    is_peft_adapter_restored: bool = False
-
-=======
->>>>>>> ce1eaa30
     def __init__(
         self,
         config: Config,
@@ -100,16 +89,16 @@
         self.max_steps = None
         self.saving_steps = None
         self._post_process(original_dataset_length)
-        self.sampling_engine: AbstractSamplingEngine | None = None
-
-        if hasattr(self.config, "lora_peft_config"):
-            self.peft_method = peft.utils.peft_types.PeftType.LORA
-
         self.peft_method: str | None = None
         self.is_peft_adapter_restored: bool = False
 
         if "lora_peft_config" in self.config:
             self.peft_method = peft.utils.peft_types.PeftType.LORA
+
+        self.peft_method: str | None = None
+        self.is_peft_adapter_restored: bool = False
+
+        self.sampling_engine: AbstractSamplingEngine | None = None
 
     def _post_process(self, ds_orig_length: int) -> None:
         """Calculate steps for weight updates and saving."""
@@ -184,17 +173,6 @@
         if rank == 0:
             save_metadata(save_dir, meta_dict)
 
-<<<<<<< HEAD
-        # Save adapter only if running LoRA.
-        # Merging adapters into base weights would require gathering
-        # all weights, which would incur significant overhead.
-        if self.peft_method is peft.utils.peft_types.PeftType.LORA:
-            save_peft_adapter(self.model, save_dir)
-        else:
-            save_model(self.model, save_dir, rank)
-
-        save_optimizer(self.optimizer, self.model, save_dir, rank)
-=======
         # If peft is enabled, save only the peft adapters
         # and adapter optimizer state, but not base LLM weights.
         save_model_and_optimizer(
@@ -208,7 +186,6 @@
         if self.peft_method is not None:
             save_peft_adapter(self.model, save_dir)
 
->>>>>>> ce1eaa30
         save_scheduler(self.lr_scheduler, save_dir, rank)
 
         dist.barrier()
@@ -233,20 +210,6 @@
         self.dataset.set_processed_ids(ids)
         self.dataset.setup_dataloaders()
 
-<<<<<<< HEAD
-        if self.peft_method is peft.utils.peft_types.PeftType.LORA:
-            # The FSDP wrapper is applied to self.model after the LoRA wrapper.
-            # It is unclear whether peft supports updating the LoRA wrapper
-            # tensors of a FSDP-wrapped module. Hence, the peft adapter
-            # is restored when initializing the LoRA wrapper
-            # before applying the FSDP wrapper, and the is_peft_adapter_restored
-            # ensures that the adapter is indeed applied.
-            assert self.is_peft_adapter_restored
-        else:
-            load_model(self.model, checkpoint_dir, rank)
-
-        load_optimizer(self.optimizer, self.model, checkpoint_dir, rank)
-=======
         if self.peft_method is not None:
             # peft adapters are not restored in this method.
             # These should have been restored before applying FSDP.
@@ -259,7 +222,6 @@
             checkpoint_dir,
             optimizer_only=self.is_peft_adapter_restored,
         )
->>>>>>> ce1eaa30
         load_scheduler(self.lr_scheduler, checkpoint_dir, rank)
         dist.barrier()
         return epoch
@@ -279,7 +241,7 @@
 
         """
         checkpoint = checkpoint_exists(checkpoint_dir)
-        if checkpoint:
+        if (checkpoint) and (self.config.checkpointing_enabled):
             main_ckpt_dir = os.path.join(checkpoint_dir, "checkpoints")
             latest_ckpt_dir = get_latest_checkpoint_dir(main_ckpt_dir)
             full_ckpt_dir = os.path.join(main_ckpt_dir, latest_ckpt_dir)
