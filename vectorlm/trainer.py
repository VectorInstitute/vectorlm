--- conflicted
+++ resolved
@@ -7,6 +7,7 @@
 
 import torch
 import torch.distributed as dist
+import wandb
 import wandb
 from torch.optim import Optimizer
 from torch.optim.lr_scheduler import LRScheduler, ReduceLROnPlateau
@@ -58,6 +59,7 @@
         max_steps: An integer maximum number of training steps for this run.
         saving_steps: An integer for how often we save.
 
+
     """
 
     def __init__(
@@ -75,11 +77,8 @@
             enable_wandb_logging: Whether to enable wandb logging.
             original_dataset_length: The length of the original dataset
                 (divided by the batch size).
-<<<<<<< HEAD
             timer_handle: Optional context manager for profiling.
-=======
-
->>>>>>> 1f891306
+
         """
         self.config = config
         self.gas = config.gradient_accumulation_steps
@@ -107,7 +106,8 @@
             ds_orig_length / dist.get_world_size(),
         )
         self.num_update_steps_per_epoch = max(
-            sharded_ds_orig_len // self.gas, 1,
+            sharded_ds_orig_len // self.gas,
+            1,
         )
         self.max_steps = math.ceil(
             self.config.epochs * self.num_update_steps_per_epoch,
@@ -133,6 +133,7 @@
             dataset: The `Dataset` class.
             optimizer: The training optimizer.
             lr_scheduler: The LR scheduler.
+
 
         """
         self.model = model
@@ -190,6 +191,7 @@
         -------
             The checkpointed epoch to be used by the outer loop.
 
+
         """
         rank = dist.get_rank()
         step, epoch, ids = load_metadata(checkpoint_dir)
@@ -213,6 +215,7 @@
         -------
             The checkpointed epoch. If no checkpoint exists, it returns a
             default value of 0.
+
 
         """
         checkpoint = checkpoint_exists(checkpoint_dir)
@@ -241,13 +244,12 @@
             train_batch: The training batch.
             epoch: The current training epoch.
 
-        """
-        if (
-            self.config.checkpointing_enabled
-        ) and (
+
+        """
+        if (self.config.checkpointing_enabled) and (
             (self.tr_step + 1) % self.saving_steps == 0
         ):
-                self.save_checkpoint(epoch)
+            self.save_checkpoint(epoch)
 
         num_tokens = len(train_batch["input_ids"].flatten())
         with self.timer_handle("train_step", {"num_tokens": num_tokens}):
@@ -259,7 +261,6 @@
         self.tr_step += 1
         return train_loss, test_loss
 
-
     def train_step(self, batch: dict[str, torch.Tensor], epoch: int) -> float:
         """Step training once.
 
@@ -267,6 +268,7 @@
         ----
             batch: The training batch.
             epoch: The current training epoch.
+
 
         """
         ids = batch.pop("id").to(torch.cuda.current_device())
@@ -324,6 +326,7 @@
         ----
             epoch: The current training epoch.
 
+
         """
         print_main("Evaluating")
         self.model.eval()
@@ -334,7 +337,10 @@
                 batch["input_ids"] = batch["input_ids"].type(torch.LongTensor)
                 num_tokens = len(batch["input_ids"].flatten())
                 batch["labels"] = batch["labels"].type(torch.LongTensor)
-                batch = {k: v.to(torch.cuda.current_device()) for k, v in batch.items()}
+                batch = {
+                    k: v.to(torch.cuda.current_device())
+                    for k, v in batch.items()
+                }
 
                 with self.timer_handle("eval_step", {"num_tokens": num_tokens}):
                     out = self.model(**batch)
@@ -360,6 +366,7 @@
             loss: The loss being logged.
             epoch: The current training epoch.
             mode: One of `train` or `eval`.
+
 
         """
         if mode not in {"train", "eval"}:
@@ -398,9 +405,7 @@
 
 
 def _gather(x: torch.Tensor) -> torch.Tensor:
-    output_tensors = [
-        x.clone() for _ in range(dist.get_world_size())
-    ]
+    output_tensors = [x.clone() for _ in range(dist.get_world_size())]
     dist.all_gather(output_tensors, x)
     return torch.cat(output_tensors, dim=0)
 
