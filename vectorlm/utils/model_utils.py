from __future__ import annotations

import functools
import re
from typing import Any, Callable

import torch
import torch.distributed as dist
from peft import LoraConfig, PeftModel, TaskType, get_peft_model
from torch import nn
from torch.distributed.algorithms._checkpoint.checkpoint_wrapper import (
    CheckpointImpl,
    apply_activation_checkpointing,
    checkpoint_wrapper,
)
from torch.distributed.fsdp import MixedPrecision, ShardingStrategy
from torch.distributed.fsdp.fully_sharded_data_parallel import (
    FullyShardedDataParallel as FSDP,
)
from torch.distributed.fsdp.wrap import (
    _or_policy,
    lambda_auto_wrap_policy,
    transformer_auto_wrap_policy,
)
from transformers import (
    AutoModelForCausalLM,
    AutoTokenizer,
    PreTrainedModel,
    PreTrainedTokenizer,
)


<<<<<<< HEAD
def get_half_precision_model(model: nn.Module) -> nn.Module:
    """Cast model to appropriate half-precision format.

    Args:
    ----
        model: nn.Module to cast.

    Returns:
    -------
        nn.Module

    """
    return model.bfloat16()


def get_lora_model_from_base_model(
    base_model: PreTrainedModel,
    peft_config_dict: dict[str, Any],
    peft_adapter_path: str | None = None,
=======
def get_lora_model_from_base_model(
    base_model: PreTrainedModel,
    peft_config_dict: dict[str, Any],
    path_to_peft_adapter_to_restore: str | None = None,
>>>>>>> ce1eaa30
) -> PeftModel:
    """Initialize lora peft configuration from a non-lora model.

    Args:
    ----
        base_model: HuggingFace Transformer model to wrap.
        peft_config_dict: configuration from yaml config file.
<<<<<<< HEAD
        peft_adapter_path: optionally, initialize peft adapters
=======
        path_to_peft_adapter_to_restore: optionally, initialize peft adapters
>>>>>>> ce1eaa30
            using tensors loaded from the filesystem.

    Returns:
    -------
        PeftModel

    """
    task_type_str = peft_config_dict["task_type"]
    task_type = getattr(TaskType, task_type_str)
    lora_config = LoraConfig(**{**peft_config_dict, "task_type": task_type})

    # See github.com/pytorch/pytorch/pull/102212
    base_model.load_state_dict(base_model.state_dict(), assign=True)

<<<<<<< HEAD
    if peft_adapter_path is not None:
        lora_model = PeftModel.from_pretrained(
            base_model,
            peft_adapter_path,
            is_trainable=True,
        )
        print(f"Restored peft_adapter from {peft_adapter_path}.")
    else:
        lora_model = get_peft_model(base_model, lora_config)

    lora_model = get_half_precision_model(lora_model)
=======
    if path_to_peft_adapter_to_restore is not None:
        lora_model = PeftModel.from_pretrained(
            base_model,
            path_to_peft_adapter_to_restore,
            is_trainable=True,
        )
        print(f"Restored peft_adapter from {path_to_peft_adapter_to_restore}.")
    else:
        lora_model = get_peft_model(base_model, lora_config)

    lora_model = lora_model.bfloat16()
>>>>>>> ce1eaa30
    assert isinstance(lora_model, PeftModel)
    lora_model.print_trainable_parameters()
    return lora_model


def load_model_and_tokenizer(
    path: str,
    use_mp: bool,
    use_fa: bool,
    max_seq_len: int,
    local_rank: int,
    low_cpu_mem_usage: bool,
    use_safetensors: bool = True,
) -> tuple[PreTrainedModel, PreTrainedTokenizer]:
    """Load the model and tokenizer.

    Args:
    ----
        path: The path where the model and tokenizer are stored.
        use_mp: Whether to use mixed-precision.
        use_fa: Whether to use Flash Attention 2.
        max_seq_len: The maximum sequence length.
        local_rank: The local rank of the current worker.
        low_cpu_mem_usage: Whether to only load model weights on main rank, and
            then scatter them to the other workers.
        use_safetensors: Whether to use HF safe tensors. Note that this format
            loads significantly faster.
        local_rank: The local rank of the current worker.

    Returns:
    -------
        The model and tokenizer.


    """
    # load model
    model_args = {"use_cache": False, "use_safetensors": use_safetensors}

    if use_mp:
        model_args["torch_dtype"] = torch.bfloat16
    if use_fa:
        if not use_mp:
            msg = "Use FA with bf16 (mixed precision)"
            raise ValueError(msg)
        model_args["attn_implementation"] = "flash_attention_2"

    if not low_cpu_mem_usage or local_rank == 0:
        model = AutoModelForCausalLM.from_pretrained(
            path,
            **model_args,
        )
    else:
        with torch.device("meta"):
            model = AutoModelForCausalLM.from_pretrained(
                path,
                **model_args,
            )

    # load tokenizer
    tokenizer = AutoTokenizer.from_pretrained(path)
    if not tokenizer.pad_token:
        tokenizer.pad_token_id = tokenizer.eos_token_id
    tokenizer.model_max_length = max_seq_len

    # extend embeddings to a multiple so we use Tensor cores
    multiple = 64 if "A100" in torch.cuda.get_device_name() else 8
    model.resize_token_embeddings(
        len(tokenizer),
        pad_to_multiple_of=multiple,
    )
    return model, tokenizer


def lora_requires_grad_policy_fn(module: nn.Module) -> bool:
    """Policy that "turns off" FSDP Flat Param for LoRA-enabled layers.

    FSDP requires consistent requires_grad for each flat param.

    Since LoRA requires_grad tensors are embedded within each layer,
    this policy "turns off" FSDP flat param optimization by
    requiring a separate flat param block for each tensor.
    """
    if (
        len(list(module.named_children())) == 0
        and getattr(module, "weight", None) is not None
        and module.weight.requires_grad
    ):
        return True
    return False


def fsdp_config(
    use_mp: bool,
    layer_to_wrap: nn.Module,
    strategy: str,
    local_rank: int,
    low_cpu_mem_usage: bool,
    is_lora_enabled: bool = False,
) -> dict[str, Any]:
    """Get FSDP config.

    Args:
    ----
        use_mp: Whether to use mixed-precision.
        layer_to_wrap: The layer we are wrapping using FSDP.
        strategy: The sharding strategy to use.
        local_rank: The local rank of the current worker.
        low_cpu_mem_usage: Whether to only load model weights on main rank, and
            then scatter them to the other workers.
        is_lora_enabled: Whether to enable LoRA support.

    Returns:
    -------
        A dictionary containing the configurations.

    """

    def _module_init_fn(module: nn.Module) -> Callable:
        """Return the function used for initializing modules on FSDP workers."""
        return module.to_empty(
            device=torch.cuda.current_device(),
            recurse=False,
        )

    strategy_exists = hasattr(ShardingStrategy, strategy)
    if not strategy_exists:
        msg = f"The sharding strategy {strategy} does not exist."
        raise ValueError(msg)

    ret_dict = {}
    if use_mp:
        mp_policy = MixedPrecision(
            param_dtype=torch.bfloat16,
            buffer_dtype=torch.bfloat16,
            reduce_dtype=torch.bfloat16,
        )
        ret_dict["mixed_precision"] = mp_policy

    transformer_wrap_policy = functools.partial(
        transformer_auto_wrap_policy,
        transformer_layer_cls={layer_to_wrap},
    )

    if is_lora_enabled:
        # turns off FSDP Flat Param in LoRA layers.
        lambda_requires_grad_policy = functools.partial(
            lambda_auto_wrap_policy,
            lambda_fn=lora_requires_grad_policy_fn,
        )
        auto_wrap_policy = functools.partial(
            _or_policy,
            policies=[lambda_requires_grad_policy, transformer_wrap_policy],
        )
    else:
        auto_wrap_policy = transformer_wrap_policy

    sharding_strategy = getattr(ShardingStrategy, strategy)

    ret_dict["auto_wrap_policy"] = auto_wrap_policy
    ret_dict["sharding_strategy"] = sharding_strategy
    ret_dict["device_id"] = torch.cuda.current_device()
    ret_dict["forward_prefetch"] = True
    if low_cpu_mem_usage:
        ret_dict["param_init_fn"] = _module_init_fn if local_rank != 0 else None
        ret_dict["sync_module_states"] = True
    return ret_dict


def shard_model(
    model: nn.Module,
    layer_to_wrap: type[nn.Module],
    use_mp: bool,
    use_activation_checkpointing: bool,
    strategy: str,
    local_rank: int,
    low_cpu_mem_usage: bool,
    is_lora_enabled: bool = False,
) -> nn.Module:
    """Shard the model to workers using FSDP.

    Args:
    ----
        model: The model to be sharded.
        layer_to_wrap: The layer we are wrapping using FSDP.
        use_mp: Whether to use mixed-precision.
        use_activation_checkpointing: Whether to use activation checkpointing.
        strategy: The sharding strategy to use.
        local_rank: The local rank of the current worker.
        low_cpu_mem_usage: Whether to only load model weights on main rank, and
            then scatter them to the other workers.
<<<<<<< HEAD
        is_lora_enabled: Whether to enable support for LoRA, where only a subset
            of parameter tensors requires_grad. Enabling might significantly
            reduce training throughput, so enable this only when actually using
            LoRA.
=======
        is_lora_enabled: Whether to enable support for LoRA, where requires_grad
            is True for only a subset of parameter tensors. Enabling might
            significantly reduce training throughput, so enable this only when
            actually using LoRA.
>>>>>>> ce1eaa30

    Returns:
    -------
        The sharded module with the requested configurations.

    """
    fsdp_cfg = fsdp_config(
        use_mp,
        layer_to_wrap,
        strategy,
        local_rank,
        low_cpu_mem_usage,
        is_lora_enabled,
    )
    if dist.get_rank() == 0:
        print(f"FSDP config: {fsdp_cfg}")
    model = FSDP(model, **fsdp_cfg)
    print(
        "Model sharded. Per device model parameters are ",
        f"{sum(p.numel() for p in model.parameters())}",
    )

    if use_activation_checkpointing:
        hook_activation_checkpointing(model, layer_to_wrap)
    return model


def hook_activation_checkpointing(
    model: nn.Module,
    layer: type[nn.Module],
) -> None:
    """Set activation checkpointing.

    Args:
    ----
        model: The model we are using.
        layer: The layer to which we hook activation checkpointing to.

    """
    non_reentrant_wrapper = functools.partial(
        checkpoint_wrapper,
        checkpoint_impl=CheckpointImpl.NO_REENTRANT,
    )

    check_fn = lambda submodule: isinstance(submodule, layer)

    apply_activation_checkpointing(
        model,
        checkpoint_wrapper_fn=non_reentrant_wrapper,
        check_fn=check_fn,
    )


def get_submodule_by_pattern(
    module: nn.Module,
    pattern: str,
) -> type[nn.Module] | None:
    """Return the first module.cls that matches pattern at least partially.

    With reference to get_module_class_from_name from HuggingFace
    accelerate `FullyShardedDataParallelPlugin`.

    Args:
    ----
        module: Layer container
        pattern: regular expression string.

    Returns:
    -------
        nn.Module: matched layer (nn.Module),
        or
        None: if not matched.

    """
    modules_children = list(module.children())
    module_name = module.__class__.__name__
    if re.search(pattern, module_name) is not None:
        return module.__class__

    if len(modules_children) == 0:
        return None

    for child_module in modules_children:
        module_class = get_submodule_by_pattern(child_module, pattern)
        if module_class is not None:
            return module_class

    return None<|MERGE_RESOLUTION|>--- conflicted
+++ resolved
@@ -30,32 +30,10 @@
 )
 
 
-<<<<<<< HEAD
-def get_half_precision_model(model: nn.Module) -> nn.Module:
-    """Cast model to appropriate half-precision format.
-
-    Args:
-    ----
-        model: nn.Module to cast.
-
-    Returns:
-    -------
-        nn.Module
-
-    """
-    return model.bfloat16()
-
-
-def get_lora_model_from_base_model(
-    base_model: PreTrainedModel,
-    peft_config_dict: dict[str, Any],
-    peft_adapter_path: str | None = None,
-=======
 def get_lora_model_from_base_model(
     base_model: PreTrainedModel,
     peft_config_dict: dict[str, Any],
     path_to_peft_adapter_to_restore: str | None = None,
->>>>>>> ce1eaa30
 ) -> PeftModel:
     """Initialize lora peft configuration from a non-lora model.
 
@@ -63,11 +41,7 @@
     ----
         base_model: HuggingFace Transformer model to wrap.
         peft_config_dict: configuration from yaml config file.
-<<<<<<< HEAD
-        peft_adapter_path: optionally, initialize peft adapters
-=======
         path_to_peft_adapter_to_restore: optionally, initialize peft adapters
->>>>>>> ce1eaa30
             using tensors loaded from the filesystem.
 
     Returns:
@@ -82,19 +56,6 @@
     # See github.com/pytorch/pytorch/pull/102212
     base_model.load_state_dict(base_model.state_dict(), assign=True)
 
-<<<<<<< HEAD
-    if peft_adapter_path is not None:
-        lora_model = PeftModel.from_pretrained(
-            base_model,
-            peft_adapter_path,
-            is_trainable=True,
-        )
-        print(f"Restored peft_adapter from {peft_adapter_path}.")
-    else:
-        lora_model = get_peft_model(base_model, lora_config)
-
-    lora_model = get_half_precision_model(lora_model)
-=======
     if path_to_peft_adapter_to_restore is not None:
         lora_model = PeftModel.from_pretrained(
             base_model,
@@ -106,7 +67,6 @@
         lora_model = get_peft_model(base_model, lora_config)
 
     lora_model = lora_model.bfloat16()
->>>>>>> ce1eaa30
     assert isinstance(lora_model, PeftModel)
     lora_model.print_trainable_parameters()
     return lora_model
@@ -297,17 +257,10 @@
         local_rank: The local rank of the current worker.
         low_cpu_mem_usage: Whether to only load model weights on main rank, and
             then scatter them to the other workers.
-<<<<<<< HEAD
-        is_lora_enabled: Whether to enable support for LoRA, where only a subset
-            of parameter tensors requires_grad. Enabling might significantly
-            reduce training throughput, so enable this only when actually using
-            LoRA.
-=======
         is_lora_enabled: Whether to enable support for LoRA, where requires_grad
             is True for only a subset of parameter tensors. Enabling might
             significantly reduce training throughput, so enable this only when
             actually using LoRA.
->>>>>>> ce1eaa30
 
     Returns:
     -------
