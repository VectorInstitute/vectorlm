from __future__ import annotations

import functools
<<<<<<< HEAD
import re
from typing import Any, Callable, Dict, Optional, Tuple
=======
from typing import Any, Callable
>>>>>>> 1f891306

import torch
import torch.distributed as dist
from peft import LoraConfig, PeftConfig, PeftModel, TaskType, get_peft_model
from peft.utils.other import fsdp_auto_wrap_policy
from torch import nn
from torch.distributed.algorithms._checkpoint.checkpoint_wrapper import (
    CheckpointImpl,
    apply_activation_checkpointing,
    checkpoint_wrapper,
)
from torch.distributed.fsdp import MixedPrecision, ShardingStrategy
from torch.distributed.fsdp.fully_sharded_data_parallel import (
    FullyShardedDataParallel as FSDP,
)

from transformers import (
    AutoModelForCausalLM,
    AutoTokenizer,
    PreTrainedModel,
    PreTrainedTokenizer,
)


def get_lora_model_from_base_model(
    base_model: nn.Module, peft_config_dict: Dict
) -> PeftModel:
    """
    Initialize lora peft configuration from a non-lora model.

    Args:
    -----
        base_model: HuggingFace Transformer model to wrap.
        peft_config_dict: configuration from yaml config file.
    """
    task_type_str = peft_config_dict["task_type"]
    task_type = getattr(TaskType, task_type_str)
    lora_config = LoraConfig(**{**peft_config_dict, "task_type": task_type})

    lora_model = get_peft_model(base_model, lora_config)
    return lora_model


def load_peft_model_and_tokenizer(
    path: str,
    use_mp: bool,
    use_fa: bool,
    max_seq_len: int,
    peft_adapter_path: str,
    adapter_name: str = "default",
    is_trainable: bool = False,
    config: PeftConfig | None = None,
) -> tuple[PeftModel, PreTrainedTokenizer]:
    """Load a trained PEFT adapter to the base model and return the PeftModel.

    E.g., a base llama-2-13b-chat-hf w/ adapter named nifty
    ├── adapters_lora
        ├── llama-2-13b-chat-hf+nifty

    Args:
    ----
        path: The path where the model and tokenizer are stored.
        use_mp: Whether to use mixed-precision.
        use_fa: Whether to use Flash Attention 2.
        max_seq_len: The maximum sequence length.
        peft_adapter_path: path to the adapter model, e.g.
            adapters_lora/llama-2-13b-chat-hf+nifty
        adapter_name: e.g. nifty
        is_trainable: train or inference mode
        config: additional configs

    Returns:
    -------
        The PEFT model and tokenizer.

    """
    model, tokenizer = load_model_and_tokenizer(
        path,
        use_mp,
        use_fa,
        max_seq_len,
    )
    peft_model = PeftModel.from_pretrained(
        model,
        peft_adapter_path,
        adapter_name,
        is_trainable,
        config,
    )
    return peft_model, tokenizer


<<<<<<< HEAD

=======
>>>>>>> 1f891306
def load_model_and_tokenizer(
    path: str,
    use_mp: bool,
    use_fa: bool,
    max_seq_len: int,
    local_rank: int,
    low_cpu_mem_usage: bool,
    use_safetensors: bool = True,
) -> tuple[PreTrainedModel, PreTrainedTokenizer]:
    """Load the model and tokenizer.

    Args:
    ----
        path: The path where the model and tokenizer are stored.
        use_mp: Whether to use mixed-precision.
        use_fa: Whether to use Flash Attention 2.
        max_seq_len: The maximum sequence length.
        local_rank: The local rank of the current worker.
        low_cpu_mem_usage: Whether to only load model weights on main rank, and
            then scatter them to the other workers.
        use_safetensors: Whether to use HF safe tensors. Note that this format
            loads significantly faster.

    Returns:
    -------
        The model and tokenizer.

    """
    # load model
    model_args = {"use_cache": False, "use_safetensors": use_safetensors}

    if use_mp:
        model_args["torch_dtype"] = torch.bfloat16
    if use_fa:
        if not use_mp:
            msg = "Use FA with bf16 (mixed precision)"
            raise ValueError(msg)
        model_args["attn_implementation"] = "flash_attention_2"

    if not low_cpu_mem_usage or local_rank == 0:
        model = AutoModelForCausalLM.from_pretrained(
            path,
            **model_args,
        )
    else:
        with torch.device("meta"):
            model = AutoModelForCausalLM.from_pretrained(
                path,
                **model_args,
            )

    # load tokenizer
    tokenizer = AutoTokenizer.from_pretrained(path)
    if not tokenizer.pad_token:
        tokenizer.pad_token_id = tokenizer.eos_token_id
    tokenizer.model_max_length = max_seq_len

    # extend embeddings to a multiple so we use Tensor cores
    multiple = 64 if "A100" in torch.cuda.get_device_name() else 8
    model.resize_token_embeddings(
        len(tokenizer),
        pad_to_multiple_of=multiple,
    )
    return model, tokenizer


def fsdp_config(
    use_mp: bool,
    model: nn.Module,
    strategy: str,
    local_rank: int,
    low_cpu_mem_usage: bool,
) -> dict[str, Any]:
    """Get FSDP config.

    Args:
    ----
        use_mp: Whether to use mixed-precision.
        model_to_wrap: The HuggingFace model to wrap using FSDP.
        strategy: The sharding strategy to use.
        local_rank: The local rank of the current worker.
        low_cpu_mem_usage: Whether to only load model weights on main rank, and
            then scatter them to the other workers.

    Returns:
    -------
        A dictionary containing the configurations.

    """

    def _module_init_fn(module: nn.Module) -> Callable:
        """Return the function used for initializing modules on FSDP workers."""
        return module.to_empty(
            device=torch.cuda.current_device(),
            recurse=False,
        )

    strategy_exists = hasattr(ShardingStrategy, strategy)
    if not strategy_exists:
        msg = f"The sharding strategy {strategy} does not exist."
        raise ValueError(msg)

    ret_dict = {}
    if use_mp:
        mp_policy = MixedPrecision(
            param_dtype=torch.bfloat16,
            buffer_dtype=torch.bfloat16,
            reduce_dtype=torch.bfloat16,
        )
        ret_dict["mixed_precision"] = mp_policy

    sharding_strategy = getattr(ShardingStrategy, strategy)

    ret_dict["auto_wrap_policy"] = fsdp_auto_wrap_policy(model)
    ret_dict["sharding_strategy"] = sharding_strategy
    ret_dict["device_id"] = torch.cuda.current_device()
    if low_cpu_mem_usage:
        ret_dict["param_init_fn"] = _module_init_fn if local_rank != 0 else None
        ret_dict["sync_module_states"] = True
    return ret_dict


def shard_model(
    model: nn.Module,
    layer_to_wrap: type[nn.Module],
    use_mp: bool,
    use_activation_checkpointing: bool,
    strategy: str,
    local_rank: int,
    low_cpu_mem_usage: bool,
) -> nn.Module:
    """Shard the model to workers using FSDP.

    Args:
    ----
        model: The model to be sharded.
        layer_to_wrap: The layer we are wrapping using FSDP.
        use_mp: Whether to use mixed-precision.
        use_activation_checkpointing: Whether to use activation checkpointing.
        strategy: The sharding strategy to use.
        local_rank: The local rank of the current worker.
        low_cpu_mem_usage: Whether to only load model weights on main rank, and
            then scatter them to the other workers.

    Returns:
    -------
        The sharded module with the requested configurations.

    """
    fsdp_cfg = fsdp_config(
<<<<<<< HEAD
        use_mp, model, strategy, local_rank, low_cpu_mem_usage,
=======
        use_mp, layer_to_wrap, strategy, local_rank, low_cpu_mem_usage,
>>>>>>> 1f891306
    )
    if dist.get_rank() == 0:
        print(f"FSDP config: {fsdp_cfg}")
    model = FSDP(model, **fsdp_cfg)
    print(
        "Model sharded. Per device model parameters are ",
        f"{sum(p.numel() for p in model.parameters())}",
    )

    if use_activation_checkpointing:
        hook_activation_checkpointing(model, layer_to_wrap)
    return model


def hook_activation_checkpointing(
    model: nn.Module,
    layer: type[nn.Module],
) -> None:
    """Set activation checkpointing.

    Args:
    ----
        model: The model we are using.
        layer: The layer to which we hook activation checkpointing to.

    """
    non_reentrant_wrapper = functools.partial(
        checkpoint_wrapper,
        checkpoint_impl=CheckpointImpl.NO_REENTRANT,
    )

    check_fn = lambda submodule: isinstance(submodule, layer)

    apply_activation_checkpointing(
        model,
        checkpoint_wrapper_fn=non_reentrant_wrapper,
        check_fn=check_fn,
    )


def get_submodule_by_pattern(
    module: nn.Module, pattern: str
) -> Optional[type[nn.Module]]:
    """
    Return the first module.cls that matches pattern,
    at least partially.

    With reference to get_module_class_from_name from HuggingFace
    accelerate `FullyShardedDataParallelPlugin`.

    Args:
    -----
        module: Layer container
        pattern: regular expression string.

    Returns:
    --------
        Matched layer (nn.Module) or None if not matched.
    """
    modules_children = list(module.children())
    module_name = module.__class__.__name__
    if re.search(pattern, module_name) is not None:
        return module.__class__
    elif len(modules_children) == 0:
        return
    else:
        for child_module in modules_children:
            module_class = get_submodule_by_pattern(child_module, pattern)
            if module_class is not None:
                return module_class<|MERGE_RESOLUTION|>--- conflicted
+++ resolved
@@ -1,12 +1,8 @@
 from __future__ import annotations
 
 import functools
-<<<<<<< HEAD
 import re
-from typing import Any, Callable, Dict, Optional, Tuple
-=======
-from typing import Any, Callable
->>>>>>> 1f891306
+from typing import Any, Callable, Dict, Optional
 
 import torch
 import torch.distributed as dist
@@ -99,10 +95,6 @@
     return peft_model, tokenizer
 
 
-<<<<<<< HEAD
-
-=======
->>>>>>> 1f891306
 def load_model_and_tokenizer(
     path: str,
     use_mp: bool,
@@ -125,10 +117,12 @@
             then scatter them to the other workers.
         use_safetensors: Whether to use HF safe tensors. Note that this format
             loads significantly faster.
-
+        local_rank: The local rank of the current worker.
+        
     Returns:
     -------
         The model and tokenizer.
+
 
     """
     # load model
@@ -251,13 +245,14 @@
     -------
         The sharded module with the requested configurations.
 
+
     """
     fsdp_cfg = fsdp_config(
-<<<<<<< HEAD
-        use_mp, model, strategy, local_rank, low_cpu_mem_usage,
-=======
-        use_mp, layer_to_wrap, strategy, local_rank, low_cpu_mem_usage,
->>>>>>> 1f891306
+        use_mp,
+        model,
+        strategy,
+        local_rank,
+        low_cpu_mem_usage,
     )
     if dist.get_rank() == 0:
         print(f"FSDP config: {fsdp_cfg}")
