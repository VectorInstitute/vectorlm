from __future__ import annotations

import os
import re

import peft
import torch
import torch.distributed as dist
from torch import nn
from torch.distributed.checkpoint import (
    DefaultLoadPlanner,
    DefaultSavePlanner,
    FileSystemReader,
    FileSystemWriter,
    load,
    save,
)
from torch.distributed.checkpoint.optimizer import (
    load_sharded_optimizer_state_dict,
)
from torch.distributed.fsdp import (
    # general model non-sharded, non-flattened params
    FullStateDictConfig,
    ShardingStrategy,
    StateDictType,
)

# general model non-sharded, non-flattened params
from torch.distributed.fsdp import FullyShardedDataParallel as FSDP
from torch.distributed.fsdp.api import ShardedOptimStateDictConfig
from torch.optim import Optimizer
from torch.optim.lr_scheduler import LRScheduler


def checkpoint_exists(output_dir: str) -> bool:
    """Check if a checkpoint exists.

    Args:
    ----
        output_dir: The main saving directory.

    Returns:
    -------
        Returns whether a checkpoint exists.

    """
    if os.path.isdir(os.path.join(output_dir, "checkpoints")):
        return True
    return False


def save_metadata(
    out_dir: str,
    meta_dict: dict[str, int | torch.Tensor],
) -> None:
    """Save training metadata.

    Args:
    ----
        out_dir: The directory to save to.
        meta_dict: The dictionary containing the meta data.

    """
    os.makedirs(out_dir, exist_ok=True)
    torch.save(meta_dict, os.path.join(out_dir, "meta_data.pkl"))


def load_metadata(
    in_dir: str,
) -> tuple[int, int, list[int]]:
    """Load training metadata.

    Args:
    ----
        in_dir: The directory where the meta data is saved.

    Returns:
    -------
        A tuple containing the checkpointed step, epoch, and the processed
            training dataset ids.

    """
    save_path = os.path.join(in_dir, "meta_data.pkl")
    meta_dict = torch.load(save_path)
    checkpointed_step = meta_dict["tr_step"]
    checkpointed_epoch = meta_dict["epoch"]
    to_remove = meta_dict["processed_ids"].int().tolist()
    return checkpointed_step, checkpointed_epoch, to_remove


def get_latest_checkpoint_dir(folder_path: str) -> str:
    """Find the latest checkpoint directory using regex.

    Args:
    ----
        folder_path: The path to where checkpoints are saved.

    Returns:
    -------
        The subpath (i.e. two levels) of the latest checkpoint's directory.

    """
    epoch_pattern = re.compile(r"^epoch_(\d+)$")
    folder_pattern = re.compile(r"^checkpoint_(\d+)$")

    def _find_largest(pattern: re.Pattern, folder: str) -> str:
        max_integer = -1
        max_folder_name = None

        for folder_name in os.listdir(folder):
            match = pattern.match(folder_name)
            if match:
                current_integer = int(match.group(1))
                if current_integer > max_integer:
                    max_integer = current_integer
                    max_folder_name = folder_name
        return max_folder_name

    epoch_folder = _find_largest(epoch_pattern, folder_path)
    folder_path = os.path.join(folder_path, epoch_folder)
    checkpoint_folder = _find_largest(folder_pattern, folder_path)
    return os.path.join(epoch_folder, checkpoint_folder)


def save_consolidated_model(
    model: nn.Module,
    save_dir: str,
    rank: int,
) -> None:
    """Save the sharded model's parameters consolidated under a single file.

    Args:
    ----
        model: The sharded model.
        save_dir: The checkpointing directory.
        rank: The worker's rank.

    """
    os.makedirs(save_dir, exist_ok=True)
    cfg = FullStateDictConfig(offload_to_cpu=True, rank0_only=True)
    save_path = os.path.join(save_dir, "model.bin")
    with FSDP.state_dict_type(model, StateDictType.FULL_STATE_DICT, cfg):
        state_dict = model.state_dict()
        if rank == 0:
            torch.save(state_dict, save_path)


def get_peft_adapter_tensor_dict(
    model: peft.peft_model.PeftModel,
) -> dict[str, torch.Tensor] | None:
    """Return LoRA PEFT Adapter tensor state dict on rank 0.

    Returns None for all other ranks.
    """
    with FSDP.state_dict_type(
        model,
        StateDictType.FULL_STATE_DICT,
        FullStateDictConfig(offload_to_cpu=True, rank0_only=True),
    ):
        if dist.get_rank() == 0:
            return peft.utils.save_and_load.get_peft_model_state_dict(model)

        return None


def save_peft_adapter(
<<<<<<< HEAD
    model: peft.peft_model.PeftModel | nn.Module,
=======
    model: peft.peft_model.PeftModel,
>>>>>>> ce1eaa30
    output_path: str,
) -> None:
    """Save peft adapter to filesystem in a FSDP environment."""
    with FSDP.state_dict_type(
        model,
        StateDictType.FULL_STATE_DICT,
        FullStateDictConfig(offload_to_cpu=True, rank0_only=True),
    ):
<<<<<<< HEAD
        model.save_pretrained(
            output_path,
            is_main_process=(dist.get_rank() == 0),
        )


def save_optimizer(
=======
        if dist.get_rank() == 0:
            model.save_pretrained(output_path)


def save_model_and_optimizer(
>>>>>>> ce1eaa30
    optimizer: Optimizer,
    model: nn.Module,
    output_dir: str,
    rank: int,
    include_model_state: bool = True,
) -> None:
    """Save model and optimizer states.

    Args:
    ----
        optimizer: The sharded optimizer.
        model: The sharded model.
        output_dir: The checkpointing directory.
        rank: The worker's rank.
        include_model_state: Whether to include full model state dict.
            If using LoRA, set to False to saves only adapter optimizer state
            but not base model weights.


    """
    os.makedirs(output_dir, exist_ok=True)
    opt_cfg = ShardedOptimStateDictConfig(offload_to_cpu=True)
    with FSDP.state_dict_type(
        model,
        StateDictType.SHARDED_STATE_DICT,
        optim_state_dict_config=opt_cfg,
    ):
        state_dict = model.state_dict()
        opt_state = FSDP.sharded_optim_state_dict(model, optimizer)
        full_state = {"optim_state": opt_state}
        if include_model_state:
            full_state["model_state"] = state_dict

    writer = FileSystemWriter(output_dir, single_file_per_rank=True)
    if _should_save(rank, model.sharding_strategy):
        if rank == 0:
            print(f"Saving states to {output_dir}")
        save(
            state_dict=full_state,
            storage_writer=writer,
            process_group=model.process_group,
            planner=DefaultSavePlanner(),
        )
        if rank == 0:
            print(f"States saved to {output_dir}")


def load_model_and_optimizer(
    optimizer: Optimizer,
    model: nn.Module,
    input_dir: str,
    optimizer_only: bool = False,
) -> None:
    """Load optimizer states and model weight, if found.

    Args:
    ----
        optimizer: The sharded optimizer.
        model: The sharded model.
        input_dir: The checkpointing directory.
        optimizer_only: If enabled, load only optimizer state dict but
            not model parameters. Useful for PEFT where base model
            does not change.

    """
<<<<<<< HEAD
    opt_name = f"optimizer_rank{rank}.bin"
    input_optimizer_file = os.path.join(input_dir, opt_name)
    opt_cfg = LocalOptimStateDictConfig(offload_to_cpu=True)
    model_cfg = LocalStateDictConfig(offload_to_cpu=True)
    with FSDP.state_dict_type(
        model,
        StateDictType.LOCAL_STATE_DICT,
        model_cfg,
        opt_cfg,
    ):
        print(f"Loading optimizer state from {input_optimizer_file}")
        opt_state = torch.load(input_optimizer_file)
        opt_state = FSDP.optim_state_dict_to_load(model, optimizer, opt_state)
        optimizer.load_state_dict(opt_state)
        print(f"Optimizer state loaded from {input_optimizer_file}")
=======
    if dist.get_rank() == 0:
        print(f"Loading states from {input_dir}")

    with FSDP.state_dict_type(model, StateDictType.SHARDED_STATE_DICT):
        model_state_dict = model.state_dict()
        checkpoint = {"model_state": model_state_dict}
        if not optimizer_only:
            load(
                state_dict=checkpoint,
                storage_reader=FileSystemReader(input_dir),
                planner=DefaultLoadPlanner(),
            )
            model.load_state_dict(checkpoint["model_state"])

        optim_state = load_sharded_optimizer_state_dict(
            model_state_dict=model.state_dict(),
            optimizer_key="optim_state",
            storage_reader=FileSystemReader(input_dir),
        )
        flattened_osd = FSDP.optim_state_dict_to_load(
            model,
            optimizer,
            optim_state["optim_state"],
        )
        optimizer.load_state_dict(flattened_osd)
    if dist.get_rank() == 0:
        print(f"States loaded from {input_dir}")
>>>>>>> ce1eaa30


def save_scheduler(
    scheduler: LRScheduler,
    output_dir: str,
    rank: int,
) -> None:
    """Save scheduler states.

    Args:
    ----
        scheduler: The LR scheduler.
        output_dir: The checkpointing directory.
        rank: The worker's rank.

    """
    if rank == 0:
        os.makedirs(output_dir, exist_ok=True)
        sched_name = "scheduler.bin"
        output_scheduler_file = os.path.join(output_dir, sched_name)
        print(f"Saving scheduler state to {output_scheduler_file}")
        state_dict = scheduler.state_dict()
        torch.save(state_dict, output_scheduler_file)
        print(f"Scheduler state saved to {output_scheduler_file}")


def load_scheduler(
    scheduler: LRScheduler,
    input_dir: str,
    rank: int,
) -> None:
    """Load scheduler states.

    Args:
    ----
        scheduler: The LR scheduler.
        input_dir: The checkpointing directory.
        rank: The worker's rank.

    """
    sched_name = "scheduler.bin"
    input_scheduler_file = os.path.join(input_dir, sched_name)
    if rank == 0:
        print(f"Loading scheduler state from {input_scheduler_file}")
    state_dict = torch.load(input_scheduler_file)
    scheduler.load_state_dict(state_dict)
    if rank == 0:
        print(f"Scheduler state loaded from {input_scheduler_file}")


def _should_save(rank: int, strategy: ShardingStrategy) -> bool:
    """Whether we should save on this rank.

    In HSDP, we only save on one of the shard_group
    (i.e. non-replicated ranks).

    Args:
    ----
        rank: The global rank.
        strategy: The sharding strategy for FSDP.

    Returns:
    -------
        Whether we should save on this rank.

    """
    if strategy == ShardingStrategy.HYBRID_SHARD:
        local_rank = int(os.environ["LOCAL_RANK"])
        return local_rank == rank
    return True<|MERGE_RESOLUTION|>--- conflicted
+++ resolved
@@ -164,11 +164,7 @@
 
 
 def save_peft_adapter(
-<<<<<<< HEAD
-    model: peft.peft_model.PeftModel | nn.Module,
-=======
     model: peft.peft_model.PeftModel,
->>>>>>> ce1eaa30
     output_path: str,
 ) -> None:
     """Save peft adapter to filesystem in a FSDP environment."""
@@ -177,21 +173,13 @@
         StateDictType.FULL_STATE_DICT,
         FullStateDictConfig(offload_to_cpu=True, rank0_only=True),
     ):
-<<<<<<< HEAD
         model.save_pretrained(
             output_path,
             is_main_process=(dist.get_rank() == 0),
         )
 
 
-def save_optimizer(
-=======
-        if dist.get_rank() == 0:
-            model.save_pretrained(output_path)
-
-
 def save_model_and_optimizer(
->>>>>>> ce1eaa30
     optimizer: Optimizer,
     model: nn.Module,
     output_dir: str,
@@ -257,23 +245,6 @@
             does not change.
 
     """
-<<<<<<< HEAD
-    opt_name = f"optimizer_rank{rank}.bin"
-    input_optimizer_file = os.path.join(input_dir, opt_name)
-    opt_cfg = LocalOptimStateDictConfig(offload_to_cpu=True)
-    model_cfg = LocalStateDictConfig(offload_to_cpu=True)
-    with FSDP.state_dict_type(
-        model,
-        StateDictType.LOCAL_STATE_DICT,
-        model_cfg,
-        opt_cfg,
-    ):
-        print(f"Loading optimizer state from {input_optimizer_file}")
-        opt_state = torch.load(input_optimizer_file)
-        opt_state = FSDP.optim_state_dict_to_load(model, optimizer, opt_state)
-        optimizer.load_state_dict(opt_state)
-        print(f"Optimizer state loaded from {input_optimizer_file}")
-=======
     if dist.get_rank() == 0:
         print(f"Loading states from {input_dir}")
 
@@ -301,7 +272,6 @@
         optimizer.load_state_dict(flattened_osd)
     if dist.get_rank() == 0:
         print(f"States loaded from {input_dir}")
->>>>>>> ce1eaa30
 
 
 def save_scheduler(
