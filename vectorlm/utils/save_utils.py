from __future__ import annotations

import os
import re

import peft
import torch
<<<<<<< HEAD
import torch.distributed as dist
=======
from torch import distributed as dist
>>>>>>> 8320c48c
from torch import nn
from torch.distributed.checkpoint import (
    DefaultLoadPlanner,
    DefaultSavePlanner,
    FileSystemReader,
    FileSystemWriter,
    load,
    save,
)
from torch.distributed.checkpoint.optimizer import (
    load_sharded_optimizer_state_dict,
)
from torch.distributed.fsdp import (
    FullStateDictConfig,  # general model non-sharded, non-flattened params
    ShardingStrategy,
    StateDictType,
)
from torch.distributed.fsdp import (
    FullyShardedDataParallel as FSDP,
)
from torch.distributed.fsdp.api import ShardedOptimStateDictConfig
from torch.optim import Optimizer
from torch.optim.lr_scheduler import LRScheduler


def checkpoint_exists(output_dir: str) -> bool:
    """Check if a checkpoint exists.

    Args:
    ----
        output_dir: The main saving directory.

    Returns:
    -------
        Returns whether a checkpoint exists.

    """
    if os.path.isdir(os.path.join(output_dir, "checkpoints")):
        return True
    return False


def save_metadata(
    out_dir: str,
    meta_dict: dict[str, int | torch.Tensor],
) -> None:
    """Save training metadata.

    Args:
    ----
        out_dir: The directory to save to.
        meta_dict: The dictionary containing the meta data.

    """
    os.makedirs(out_dir, exist_ok=True)
    torch.save(meta_dict, os.path.join(out_dir, "meta_data.pkl"))


def load_metadata(
    in_dir: str,
) -> tuple[int, int, list[int]]:
    """Load training metadata.

    Args:
    ----
        in_dir: The directory where the meta data is saved.

    Returns:
    -------
        A tuple containing the checkpointed step, epoch, and the processed
            training dataset ids.

    """
    save_path = os.path.join(in_dir, "meta_data.pkl")
    meta_dict = torch.load(save_path)
    checkpointed_step = meta_dict["tr_step"]
    checkpointed_epoch = meta_dict["epoch"]
    to_remove = meta_dict["processed_ids"].int().tolist()
    return checkpointed_step, checkpointed_epoch, to_remove


def get_latest_checkpoint_dir(folder_path: str) -> str:
    """Find the latest checkpoint directory using regex.

    Args:
    ----
        folder_path: The path to where checkpoints are saved.

    Returns:
    -------
        The subpath (i.e. two levels) of the latest checkpoint's directory.

    """
    epoch_pattern = re.compile(r"^epoch_(\d+)$")
    folder_pattern = re.compile(r"^checkpoint_(\d+)$")

    def _find_largest(pattern: re.Pattern, folder: str) -> str:
        max_integer = -1
        max_folder_name = None

        for folder_name in os.listdir(folder):
            match = pattern.match(folder_name)
            if match:
                current_integer = int(match.group(1))
                if current_integer > max_integer:
                    max_integer = current_integer
                    max_folder_name = folder_name
        return max_folder_name

    epoch_folder = _find_largest(epoch_pattern, folder_path)
    folder_path = os.path.join(folder_path, epoch_folder)
    checkpoint_folder = _find_largest(folder_pattern, folder_path)
    return os.path.join(epoch_folder, checkpoint_folder)


def save_consolidated_model(
    model: nn.Module,
    save_dir: str,
    rank: int,
) -> None:
    """Save the sharded model's parameters consolidated under a single file.

    Args:
    ----
        model: The sharded model.
        save_dir: The checkpointing directory.
        rank: The worker's rank.

    """
    os.makedirs(save_dir, exist_ok=True)
    cfg = FullStateDictConfig(offload_to_cpu=True, rank0_only=True)
    save_path = os.path.join(save_dir, "model.bin")
    with FSDP.state_dict_type(model, StateDictType.FULL_STATE_DICT, cfg):
        state_dict = model.state_dict()
        if rank == 0:
            torch.save(state_dict, save_path)


<<<<<<< HEAD
def get_peft_adapter_tensor_dict(
    model: peft.peft_model.PeftModel,
) -> dict[str, torch.Tensor] | None:
    """Return LoRA PEFT Adapter tensor state dict on rank 0.

    Returns None for all other ranks.
    """
    with FSDP.state_dict_type(
        model,
        StateDictType.FULL_STATE_DICT,
        FullStateDictConfig(offload_to_cpu=True, rank0_only=True),
    ):
        if dist.get_rank() == 0:
            return peft.utils.save_and_load.get_peft_model_state_dict(model)

        return None


def save_peft_adapter(
    model: peft.peft_model.PeftModel,
    output_path: str,
) -> None:
    """Save peft adapter to filesystem in a FSDP environment."""
    with FSDP.state_dict_type(
        model,
        StateDictType.FULL_STATE_DICT,
        FullStateDictConfig(offload_to_cpu=True, rank0_only=True),
    ):
        if dist.get_rank() == 0:
            model.save_pretrained(output_path)


def save_optimizer(
=======
def save_model_and_optimizer(
>>>>>>> 8320c48c
    optimizer: Optimizer,
    model: nn.Module,
    output_dir: str,
    rank: int,
) -> None:
    """Save model and optimizer states.

    Args:
    ----
        optimizer: The sharded optimizer.
        model: The sharded model.
        output_dir: The checkpointing directory.
        rank: The worker's rank.

    """
    os.makedirs(output_dir, exist_ok=True)
    opt_cfg = ShardedOptimStateDictConfig(offload_to_cpu=True)
    with FSDP.state_dict_type(
        model,
        StateDictType.SHARDED_STATE_DICT,
        optim_state_dict_config=opt_cfg,
    ):
        state_dict = model.state_dict()
        opt_state = FSDP.sharded_optim_state_dict(model, optimizer)
        full_state = {"model_state": state_dict, "optim_state": opt_state}
    writer = FileSystemWriter(output_dir, single_file_per_rank=True)
    if _should_save(rank, model.sharding_strategy):
        if rank == 0:
            print(f"Saving states to {output_dir}")
        save(
            state_dict=full_state,
            storage_writer=writer,
            process_group=model.process_group,
            planner=DefaultSavePlanner(),
        )
        if rank == 0:
            print(f"States saved to {output_dir}")


def load_model_and_optimizer(
    optimizer: Optimizer,
    model: nn.Module,
    input_dir: str,
) -> None:
    """Load the model and optimizer states.

    Args:
    ----
        optimizer: The sharded optimizer.
        model: The sharded model.
        input_dir: The checkpointing directory.

    """
<<<<<<< HEAD
    opt_name = f"optimizer_rank{rank}.bin"
    input_optimizer_file = os.path.join(input_dir, opt_name)
    opt_cfg = LocalOptimStateDictConfig(offload_to_cpu=True)
    model_cfg = LocalStateDictConfig(offload_to_cpu=True)
    with FSDP.state_dict_type(
        model,
        StateDictType.LOCAL_STATE_DICT,
        model_cfg,
        opt_cfg,
    ):
        print(f"Loading optimizer state from {input_optimizer_file}")
        opt_state = torch.load(input_optimizer_file)
        opt_state = FSDP.optim_state_dict_to_load(model, optimizer, opt_state)
        optimizer.load_state_dict(opt_state)
        print(f"Optimizer state loaded from {input_optimizer_file}")
=======
    if dist.get_rank() == 0:
        print(f"Loading states from {input_dir}")
    with FSDP.state_dict_type(model, StateDictType.SHARDED_STATE_DICT):
        model_state_dict = model.state_dict()
        checkpoint = {"model_state": model_state_dict}
        load(
            state_dict=checkpoint,
            storage_reader=FileSystemReader(input_dir),
            planner=DefaultLoadPlanner(),
        )
        model.load_state_dict(checkpoint["model_state"])

        optim_state = load_sharded_optimizer_state_dict(
            model_state_dict=model.state_dict(),
            optimizer_key="optim_state",
            storage_reader=FileSystemReader(input_dir),
        )
        flattened_osd = FSDP.optim_state_dict_to_load(
            model, optimizer, optim_state["optim_state"],
        )
        optimizer.load_state_dict(flattened_osd)
    if dist.get_rank() == 0:
        print(f"States loaded from {input_dir}")
>>>>>>> 8320c48c


def save_scheduler(
    scheduler: LRScheduler,
    output_dir: str,
    rank: int,
) -> None:
    """Save scheduler states.

    Args:
    ----
        scheduler: The LR scheduler.
        output_dir: The checkpointing directory.
        rank: The worker's rank.

    """
    if rank == 0:
        os.makedirs(output_dir, exist_ok=True)
        sched_name = "scheduler.bin"
        output_scheduler_file = os.path.join(output_dir, sched_name)
        print(f"Saving scheduler state to {output_scheduler_file}")
        state_dict = scheduler.state_dict()
        torch.save(state_dict, output_scheduler_file)
        print(f"Scheduler state saved to {output_scheduler_file}")


def load_scheduler(
    scheduler: LRScheduler,
    input_dir: str,
    rank: int,
) -> None:
    """Load scheduler states.

    Args:
    ----
        scheduler: The LR scheduler.
        input_dir: The checkpointing directory.
        rank: The worker's rank.

    """
    sched_name = "scheduler.bin"
    input_scheduler_file = os.path.join(input_dir, sched_name)
    if rank == 0:
        print(f"Loading scheduler state from {input_scheduler_file}")
    state_dict = torch.load(input_scheduler_file)
    scheduler.load_state_dict(state_dict)
    if rank == 0:
        print(f"Scheduler state loaded from {input_scheduler_file}")


def _should_save(rank: int, strategy: ShardingStrategy) -> bool:
    """Whether we should save on this rank.

    In HSDP, we only save on one of the shard_group
    (i.e. non-replicated ranks).

    Args:
    ----
        rank: The global rank.
        strategy: The sharding strategy for FSDP.

    Returns:
    -------
        Whether we should save on this rank.

    """
    if strategy == ShardingStrategy.HYBRID_SHARD:
        local_rank = int(os.environ["LOCAL_RANK"])
        return local_rank == rank
    return True<|MERGE_RESOLUTION|>--- conflicted
+++ resolved
@@ -5,11 +5,7 @@
 
 import peft
 import torch
-<<<<<<< HEAD
 import torch.distributed as dist
-=======
-from torch import distributed as dist
->>>>>>> 8320c48c
 from torch import nn
 from torch.distributed.checkpoint import (
     DefaultLoadPlanner,
@@ -22,14 +18,14 @@
 from torch.distributed.checkpoint.optimizer import (
     load_sharded_optimizer_state_dict,
 )
-from torch.distributed.fsdp import (
-    FullStateDictConfig,  # general model non-sharded, non-flattened params
+from torch.distributed.fsdp import (  # general model non-sharded, non-flattened params
+    FullStateDictConfig,
     ShardingStrategy,
     StateDictType,
 )
-from torch.distributed.fsdp import (
-    FullyShardedDataParallel as FSDP,
-)
+
+# general model non-sharded, non-flattened params
+from torch.distributed.fsdp import FullyShardedDataParallel as FSDP
 from torch.distributed.fsdp.api import ShardedOptimStateDictConfig
 from torch.optim import Optimizer
 from torch.optim.lr_scheduler import LRScheduler
@@ -148,7 +144,6 @@
             torch.save(state_dict, save_path)
 
 
-<<<<<<< HEAD
 def get_peft_adapter_tensor_dict(
     model: peft.peft_model.PeftModel,
 ) -> dict[str, torch.Tensor] | None:
@@ -181,10 +176,7 @@
             model.save_pretrained(output_path)
 
 
-def save_optimizer(
-=======
 def save_model_and_optimizer(
->>>>>>> 8320c48c
     optimizer: Optimizer,
     model: nn.Module,
     output_dir: str,
@@ -238,23 +230,6 @@
         input_dir: The checkpointing directory.
 
     """
-<<<<<<< HEAD
-    opt_name = f"optimizer_rank{rank}.bin"
-    input_optimizer_file = os.path.join(input_dir, opt_name)
-    opt_cfg = LocalOptimStateDictConfig(offload_to_cpu=True)
-    model_cfg = LocalStateDictConfig(offload_to_cpu=True)
-    with FSDP.state_dict_type(
-        model,
-        StateDictType.LOCAL_STATE_DICT,
-        model_cfg,
-        opt_cfg,
-    ):
-        print(f"Loading optimizer state from {input_optimizer_file}")
-        opt_state = torch.load(input_optimizer_file)
-        opt_state = FSDP.optim_state_dict_to_load(model, optimizer, opt_state)
-        optimizer.load_state_dict(opt_state)
-        print(f"Optimizer state loaded from {input_optimizer_file}")
-=======
     if dist.get_rank() == 0:
         print(f"Loading states from {input_dir}")
     with FSDP.state_dict_type(model, StateDictType.SHARDED_STATE_DICT):
@@ -273,12 +248,13 @@
             storage_reader=FileSystemReader(input_dir),
         )
         flattened_osd = FSDP.optim_state_dict_to_load(
-            model, optimizer, optim_state["optim_state"],
+            model,
+            optimizer,
+            optim_state["optim_state"],
         )
         optimizer.load_state_dict(flattened_osd)
     if dist.get_rank() == 0:
         print(f"States loaded from {input_dir}")
->>>>>>> 8320c48c
 
 
 def save_scheduler(
