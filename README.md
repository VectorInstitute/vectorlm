<p align="center">
  <img src="vectorlm.png" alt="VectorLM custom image"/>
</p>

# VectorLM

AI Engineering Team, Vector Institute.

## Pre-release Notes

Please note that the package is currently in pre-release. There are things that are heavily subject to moving around as we finish polishing the package.

We are actively looking for feedback from end-users! Feature requests and suggestions are welcome.

## Installation

Clone the repository and create a new Python virtual environment. Note that the package is tested with Python >= 3.10.

We need to install the CUDA 11.8 wheel of PyTorch because it now ships with CUDA 12 (Vector GPUs are currently on CUDA 11).

```bash
pip install torch --index-url https://download.pytorch.org/whl/cu118
pip install .
```

It is heavily recommended that you use Flash Attention-2, please follow the instructions [here](https://github.com/Dao-AILab/flash-attention).

## Introduction

VectorLM is a training package built upon HuggingFace models and PyTorch Fully Sharded Data Parallelism. The package has been built around throughput optimizations. It is targeted at largely simplifying the workflow to setup distributed schemes while training **medium-sized** models in **resource-constrained** environments. This is especially true for academic clusters where powerful GPUs are available, but are bottlenecked by interconnectivity. Thus, there are two goals of this light-weight package:
* Use simple sharding strategies. FSDP is a great option for medium-sized model training. It is well maintained by the PyTorch team.
* Employ several optimization techniques to make scaling to larger models possible whilst minimizing memory usage and communication volume. As a result, we are able to efficiently dense finetune LLMs of sizes up to 13B parameters on the Vector cluster.

<details>
<summary><b>What is FSDP?</b></summary>
Also known as ZeRO - Stage 3 sharding, it is a purely data-parallel training scheme built similar to Distributed Data Parallel, except it evenly shards optimizer states and model parameters as well within worker process groups. A good introduction can be found <a href="https://engineering.fb.com/2021/07/15/open-source/fsdp/">here</a>.
</details>

<details>
<summary><b>What is VectorLM not for?</b></summary>
Our package is designed for lightweight operations and is not intended for training very large models. It's primarily focused on facilitating Vector researchers in training moderately-sized models (on the order of 13B parameters) more efficiently. For very large model training setups requiring 3D distributed training strategies, we suggest exploring specialized frameworks like Megatron-LM and DeepSpeed, which are better equipped for such demands.
</details>

## Global Configuration
The central configuration that is used across data preprocessing, training, and dataset loading is under [`configs/config.yaml`](configs/config.yaml). All arguments, as well as recommendations, are documented under [`docs/config.md`](docs/config.md).

## Data Preprocessing

We provide a script for data preprocessing [`preprocess_data.py`](preprocess_data.py). This converts a text dataset into the same format used for model pretaining (causal language modeling). We refrain from providing a script that prepares an instruction finetuning dataset due to different models requiring unique formatting. We also provide options for packing datasets. For more information, please consult the config documentation under [`docs/config.md`](docs/config.md).

## Training

We implement several training optimizations that can be reviewed under [`docs/training_optimizations.md`](docs/training_optimizations.md). All of them are necessary to achieve a high throughput and minimize memory usage and GPU communication as much as possible. It is recommended to familiarize with these.

### Main Classes

* [`Dataset`](vectorlm/dataset.py): It loads the training and test sets as processed by data processing script above. It also sets the dataloaders and shards them across devices.
* [`Trainer`](vectorlm/trainer.py): The main trainer class. It contains the model, optimizer, LR scheduler, and dataloaders. It also performs the training and evaluation steps as well as state checkpointing.

### Example: Llama-2

We have provided an example script to show what a regular workflow would look like for the user. It assumes a preprocessed dataset has already been created. The [`examples/launch.sh`](examples/launch.sh) script begins dense finetuning a Llama-2 7B chat model sharded across a node of 4x A100-80GB GPUs. With the Python environment activated, this can be launched using `sbatch launch.sh`. We also provide a script to launch the same training run in a multinode setting across two A100 nodes at [`examples/launch_multinode.sh`](examples/launch_multinode.sh). Please note that hybrid sharding strategies need to be employed as you scale to multinode settings to minimize communication bottlenecks. More information regarding this can be found in [`docs/config.md`](docs/config.md).

<<<<<<< HEAD
At the end of training, a consolidated model will be saved under your output directory as a `.bin` file. You can simply just run [`vectorlm/utils/convert_to_hf.py`](vectorlm/utils/convert_to_hf.py) to convert it to the regular HuggingFace model format. The script uses the main config file to determine save locations.

### Example: LoRA FSDP

We provide an additional example of parameter-efficient fine-tuning (PEFT) using LoRA and FSDP. Use the [`examples/launch_lora.sh`](examples/launch_lora.sh) to launch your job on the cluster.

At the end of the training, the LoRA adapter folder will be saved in your output directory. This folder can be loaded directly through the `peft` library through the 
=======
At the end of training, a consolidated model will be saved under your output directory. 
- If LoRA is enabled, the output will be a PEFT adapter repository that can be loaded directly via [AutoModel.from_pretrained](https://huggingface.co/docs/transformers/main/en/peft#load-a-peft-adapter). 
- Otherwise, the output would be a `.bin` file. You can simply just run [`vectorlm/utils/convert_to_hf.py`](vectorlm/utils/convert_to_hf.py) to convert it to the regular HuggingFace model format. The script uses the main config file to determine save locations.
>>>>>>> ce1eaa30

# Contributors

Adil Asif, Ziwen Han, John Willes, Jacob-Junqi Tian.<|MERGE_RESOLUTION|>--- conflicted
+++ resolved
@@ -61,19 +61,9 @@
 
 We have provided an example script to show what a regular workflow would look like for the user. It assumes a preprocessed dataset has already been created. The [`examples/launch.sh`](examples/launch.sh) script begins dense finetuning a Llama-2 7B chat model sharded across a node of 4x A100-80GB GPUs. With the Python environment activated, this can be launched using `sbatch launch.sh`. We also provide a script to launch the same training run in a multinode setting across two A100 nodes at [`examples/launch_multinode.sh`](examples/launch_multinode.sh). Please note that hybrid sharding strategies need to be employed as you scale to multinode settings to minimize communication bottlenecks. More information regarding this can be found in [`docs/config.md`](docs/config.md).
 
-<<<<<<< HEAD
-At the end of training, a consolidated model will be saved under your output directory as a `.bin` file. You can simply just run [`vectorlm/utils/convert_to_hf.py`](vectorlm/utils/convert_to_hf.py) to convert it to the regular HuggingFace model format. The script uses the main config file to determine save locations.
-
-### Example: LoRA FSDP
-
-We provide an additional example of parameter-efficient fine-tuning (PEFT) using LoRA and FSDP. Use the [`examples/launch_lora.sh`](examples/launch_lora.sh) to launch your job on the cluster.
-
-At the end of the training, the LoRA adapter folder will be saved in your output directory. This folder can be loaded directly through the `peft` library through the 
-=======
 At the end of training, a consolidated model will be saved under your output directory. 
 - If LoRA is enabled, the output will be a PEFT adapter repository that can be loaded directly via [AutoModel.from_pretrained](https://huggingface.co/docs/transformers/main/en/peft#load-a-peft-adapter). 
 - Otherwise, the output would be a `.bin` file. You can simply just run [`vectorlm/utils/convert_to_hf.py`](vectorlm/utils/convert_to_hf.py) to convert it to the regular HuggingFace model format. The script uses the main config file to determine save locations.
->>>>>>> ce1eaa30
 
 # Contributors
 
